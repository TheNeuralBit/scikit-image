--- conflicted
+++ resolved
@@ -4,11 +4,7 @@
 from ..measure import grid_points_in_poly
 from ._convex_hull import possible_hull
 from ..measure._label import label
-<<<<<<< HEAD
-from skimage.util import unique_rows
-=======
 from ..util import unique_rows
->>>>>>> d3bb5525
 
 
 def convex_hull_image(image):
